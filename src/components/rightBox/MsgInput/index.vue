--- conflicted
+++ resolved
@@ -61,10 +61,7 @@
 import { MockList } from '@/mock'
 import { MockItem } from '@/services/types.ts'
 import { useDebounceFn } from '@vueuse/core'
-<<<<<<< HEAD
-=======
 import { emit, listen } from '@tauri-apps/api/event'
->>>>>>> afa46756
 
 const ait = ref(false)
 const menuList = ref([
@@ -378,21 +375,13 @@
 }
 
 onMounted(() => {
-<<<<<<< HEAD
-=======
   emit('aloneWin')
->>>>>>> afa46756
   nextTick(() => {
     const inputDiv = document.getElementById('message-input')
     inputDiv?.focus()
   })
-<<<<<<< HEAD
-  Mitt.on(MittEnum.MSG_BOX_SHOW, (event: any) => {
-    activeItem.value = event.item
-=======
   listen('aloneData', (event: any) => {
     activeItem.value = { ...event.payload.item }
->>>>>>> afa46756
   })
   window.addEventListener('click', closeMenu, true)
 })
